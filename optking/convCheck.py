--- conflicted
+++ resolved
@@ -167,11 +167,9 @@
 
     """ These are all the possible booleans for convergence """
     logger = logging.getLogger(__name__)
-<<<<<<< HEAD
+
     logger.debug("Testing for convergence\n")
-=======
-    logger.debug(r"\Testing for convergence\n")
->>>>>>> f0872a2f
+
     converge = op.Params.g_convergence
     untampered = op.Params.i_untampered  # i_untampered see note below
     conv_max_force = (max_force < op.Params.conv_max_force)
