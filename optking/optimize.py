import numpy as np
import copy
import logging
from pprint import PrettyPrinter

from psi4.driver import json_wrapper  # COMMENT FOR INDEP DOCS BUILD

from . import hessian
from . import stepAlgorithms
from . import caseInsensitiveDict
from . import optparams as op
from .exceptions import OptError, AlgError
from . import addIntcos
from . import history
from . import intcosMisc
from . import convCheck
from . import testB
from . import IRCFollowing
from . import psi4methods
from .qcdbjson import jsonSchema
from .printTools import (printGeomGrad,
                         printMatString,
                         printArrayString,
                         welcome)

pp = PrettyPrinter(indent=4)


def optimize(oMolsys, options_in, json_in=None):
    """Driver for OptKing's optimization procedure

    Parameters
    ----------
    oMolsys : cls
        optking molecular system
    options_in : dict
        options for QM program and optking
    json_in : dict, optional
        MolSSI qc schema

    Returns
    -------
    float, float or dict
        energy and nuclear repulsion energy or MolSSI qc_schema_output as dict

    """
    try:
        optimize_log = logging.getLogger(__name__)

        userOptions = caseInsensitiveDict.CaseInsensitiveDict(options_in)
        # Save copy of original user options. Commented out because it was never used
        # origOptions = copy.deepcopy(userOptions)

        # Create full list of parameters from user options plus defaults.
        optimize_log.info(welcome())  # print header
        optimize_log.debug("\n\tProcessing user input options...\n")
        op.Params = op.optParams(userOptions)
        optimize_log.debug(str(op.Params))

        # if op.Params.logging_lvl == 'DEBUG' or op.Params.print_lvl == 5:
        #    log_file.setLevel(logging.DEBUG)
        # elif op.Params.logging_lvl == 'INFO' or op.Params.print_lvl >= 3:

        converged = False

        # generates a json dictionary if optking is not being called directly by json.
        o_json = 0
        if json_in is None:
            QM_method, basis, keywords = psi4methods.collect_psi4_options(options_in)
            atom_list = oMolsys.get_atom_list()
            o_json = jsonSchema.make_qcschema(oMolsys.geom, atom_list, QM_method, basis, keywords)
        else:
            o_json = json_in

        # For IRC computations:
        ircNumber = 0
        dqPivot = None  # Dummy argument for non-IRC
        # TODO if i'm remembering correctly, we need a way to determine if we have converged a
        # TODO constrained optimization or have successfully found the global minimum

        atMinimum = False
        while not converged:  # may contain multiple algorithms

            try:
                optimize_log.info("\tStarting optimization algorithm.\n")
                optimize_log.info(str(oMolsys))

                # Set internal or cartesian coordinates.
                if not oMolsys.intcos:
                    C = addIntcos.connectivityFromDistances(oMolsys.geom, oMolsys.Z)
                    optimize_log.debug("Connectivity Matrix\n" + printMatString(C))
                    if op.Params.frag_mode == 'SINGLE':
                        # Splits existing fragments if they are not connected.
                        oMolsys.splitFragmentsByConnectivity()
                        # Add to connectivity to make sure all fragments connected.
                        oMolsys.augmentConnectivityToSingleFragment(C)
                        # print_opt("Connectivity\n")
                        # printMat(C)
                        # Bring fragments together into one.
                        oMolsys.consolidateFragments()
                    elif op.Params.frag_mode == 'MULTI':
                        # should do nothing if fragments are already split by calling
                        # program / constructor.
                        oMolsys.splitFragmentsByConnectivity()

                    if op.Params.opt_coordinates in ['REDUNDANT', 'BOTH']:
                        oMolsys.addIntcosFromConnectivity(C)

                    if op.Params.opt_coordinates in ['CARTESIAN', 'BOTH']:
                        oMolsys.addCartesianIntcos()

                    addIntcos.addFrozenAndFixedIntcos(oMolsys)
                    oMolsys.printIntcos()

                # Special code for first step of IRC. Compute Hessian and take step along eigen vec
                if op.Params.opt_type == 'IRC' and ircNumber == 0:
                    irc_step_list = []  # Holds data points for IRC steps
                    qZero = intcosMisc.qValues(oMolsys.intcos, oMolsys.geom)
<<<<<<< HEAD
                    optimize_log.debug("Initial internal coordinates\n" + printArrayString(qZero))

                    #Prepare for IRC Step
                    # Hcart = get_hessian(oMolsys.geom, o_json, printResults=False)
                    E, gX = get_gradient(oMolsys.geom, o_json, nuc=False)
                    B = intcosMisc.Bmat(oMolsys.intcos, oMolsys.geom)
=======
                    optimize_log.debug("Initial internal coordinates\n")
                    printArrayString(qZero)
                    Hcart = get_hessian(oMolsys.geom, o_json, printResults=False)
                    (e, gX), qcjson = get_gradient(oMolsys.geom, o_json, nuc=False)
>>>>>>> f0872a2f
                    fq = intcosMisc.qForces(oMolsys.intcos, oMolsys.geom, gX)
                    H = hessian.guess(oMolsys.intcos, oMolsys.geom, oMolsys.Z, C,
                                      op.Params.intrafrag_hess)
                    # Hq = intcosMisc.convertHessianToInternals(Hcart, oMolsys.intcos, 
                    #        oMolsys.geom)
                    intcosMisc.projectRedundanciesAndConstraints(oMolsys.intcos, oMolsys.geom, fq, H)
                    HM = intcosMisc.mass_weight_hessian_internals(H, B, oMolsys.intcos, oMolsys.masses)

                    #need to save inital information, for step Alg to add append to.
                    history.oHistory.append(oMolsys.geom, E, fq)
                
                    irc_dqs_geoms = IRCFollowing.take_half_step(oMolsys, H, fq, 
                                                                op.Params.irc_step_size, gX,
                                                                initial=True)

                    optimize_log.debug("irc_dqs_geoms: " + str(irc_dqs_geoms))
                    optimize_log.debug("irc_dqs_geoms: " + str(type(irc_dqs_geoms)))
                    irc_step_list.append(irc_dqs_geoms)
                    #irc_dqs_geoms contains dqPivot, qPivot, dqGuess, qGuess
                    #Do we actually want the B matrix mass weighed her?
                    # Need to take a look at what we actually want coming back here

                
                # At this point, we should have already updated the geometry to the guess point. 
                # Need to (at this point) update the hessian, get the new gradient


                # Loop over geometry steps.
                energies = []  # should be moved into history
                for stepNumber in range(op.Params.geom_maxiter):
                    # compute energy and gradient
                    xyz = oMolsys.geom.copy()
                    (E, gX, nuc), qcjson = get_gradient(xyz, o_json, printResults=False, nuc=True)
                    oMolsys.geom = xyz  # use setter function to save data in fragments
                    printGeomGrad(oMolsys.geom, gX)
                    energies.append(E)

                    if op.Params.test_B:
                        testB.testB(oMolsys.intcos, oMolsys.geom)
                    if op.Params.test_derivative_B:
                        testB.testDerivativeB(oMolsys.intcos, oMolsys.geom)

                    B = intcosMisc.Bmat(oMolsys.intcos, oMolsys.geom)
                    optimize_log.debug(printMatString(B, title="B matrix"))

                    fq = intcosMisc.qForces(oMolsys.intcos, oMolsys.geom, gX)
                    if op.Params.print_lvl > 1:
                        optimize_log.info(printArrayString(fq, title="Internal forces in au"))

                    history.oHistory.append(oMolsys.geom, E, fq, qcjson)  # Save initial step info.
                    history.oHistory.nuclear_repulsion_energy = nuc
                    # Analyze previous step performance; adjust trust radius accordingly.
                    # Returns true on first step (no history)
                    lastStepOK = history.oHistory.currentStepReport()

                    # If step was bad, take backstep here or raise exception.
                    if lastStepOK:
                        history.History.consecutiveBacksteps = 0
                    else:
                        # Don't go backwards until we've gone a few iterations.
                        if len(history.oHistory.steps) < 5:
                            optimize_log.info(
                                    "\tNear start of optimization, so ignoring bad step.\n")
                        elif history.History.consecutiveBacksteps < op.Params.consecutiveBackstepsAllowed:
                            history.History.consecutiveBacksteps += 1
                            optimize_log.info("\tCalling for consecutive backstep number %d.\n"
                                              % history.History.consecutiveBacksteps)
                            # IDE complains about H not being declared. Should be fine
                            Dq = stepAlgorithms.Dq(oMolsys, E, fq, H, stepType="BACKSTEP")
                            optimize_log.info("\tStructure for next step (au):\n")
                            oMolsys.showGeom()
                            continue
                        elif op.Params.dynamic_level == 0:  # not using dynamic level, so ignore.
                            optimize_log.info("\tNo more backsteps allowed."
                                              + "Dynamic level is off.\n")
                            pass
                        else:
                            raise AlgError(
                                "Bad step, and no more backsteps allowed.")

                    # Produce guess Hessian or update existing Hessian..
                    if stepNumber == 0 and op.Params.opt_type != "IRC":
                        if op.Params.full_hess_every > -1:
                            xyz = oMolsys.geom.copy()
                            Hcart = get_hessian(
                                xyz, o_json, printResults=True)  # don't let function move geometry
                            H = intcosMisc.convertHessianToInternals(Hcart, oMolsys.intcos, 
                                                                     xyz)
                        else:
                            H = hessian.guess(oMolsys.intcos, oMolsys.geom, oMolsys.Z, C,
                                              op.Params.intrafrag_hess)
                            if op.Params.print_lvl >= 4:
                                optimize_log.info(printMatString(H, title="Initial Hessian Guess"))
                    else:
                        # that is, compute hessian never or only once.
                        if op.Params.full_hess_every < 1:
                            history.oHistory.hessianUpdate(H, oMolsys.intcos)
                        elif stepNumber % op.Params.full_hess_every == 0:
                            xyz = copy.deepcopy(oMolsys.geom)
                            Hcart = get_hessian( xyz, o_json, printResults=False)
                            # it's possible function moves geometry
                            H = intcosMisc.convertHessianToInternals(
                                Hcart, oMolsys.intcos, xyz)
                        else:
                            history.oHistory.hessianUpdate(H, oMolsys.intcos)
                        # print_opt("Hessian (in au) is:\n")
                        # printMat(H)
                        # print_opt("Hessian in aJ/Ang^2 or aJ/deg^2\n")
                        # hessian.show(H, oMolsys.intcos)
                        # handle user defined forces, redundances and constraints

                    intcosMisc.applyFixedForces(oMolsys, fq, H, stepNumber)
                    intcosMisc.projectRedundanciesAndConstraints(oMolsys.intcos, oMolsys.geom,
                                                                 fq, H)
                    intcosMisc.qShowValues(oMolsys.intcos, oMolsys.geom)

                    if op.Params.opt_type == 'IRC':
<<<<<<< HEAD
                        #New geom and new gradient at point on hypersphere
                        #E, gX = get_gradient(oMolsys.geom, o_json, nuc=False)
                        #B = intcosMisc.Bmat(oMolsys.intcos, oMolsys.geom)
                        Dq = IRCFollowing.Dq(oMolsys, gX, E, H, B, op.Params.irc_step_size, irc_step_list[-1][2])
                    
=======
                        (E, g), qcjson = get_gradient(oMolsys.geom, False)
                        Dq = IRCFollowing.Dq(oMolsys, g, E, Hq, B, op.Params.irc_step_size,
                                             qPrime, dqPrime)
>>>>>>> f0872a2f
                    else:  # Displaces and adds step to history.
                        Dq = stepAlgorithms.Dq(oMolsys, E, fq, H, op.Params.step_type, o_json)
                    # else statement paried with above IRC if was removed


                    if op.Params.opt_type == "IRC":

                        converged = convCheck.convCheck(stepNumber, oMolsys, Dq, fq, energies,
                                                        irc_step_list[-1][3])
                        if converged:
                            converged = False
                            # TODO add check for minimum
                            if atMinimum:
                                converged = True
                    else:    
                        converged = convCheck.convCheck(stepNumber, oMolsys, Dq, fq, energies)
                    
                    if converged:  # changed from elif when above if statement active
                        optimize_log.info("\tConverged in %d steps!" % (stepNumber + 1))
                        optimize_log.info("\tFinal energy is %20.13f" % E)
                        optimize_log.info("\tFinal structure (Angstroms): \n\n"
                                          + oMolsys.showGeom())
                        break

                    optimize_log.info("\tStructure for next step (au):\n" + oMolsys.showGeom())

                else:  # executes if step limit is reached
                    optimize_log.error("\tNumber of steps (%d) exceeds maximum allowed (%d).\n"
                                       % (stepNumber + 1, op.Params.geom_maxiter))
                    history.oHistory.summary()
                    raise OptError("Maximum number of steps exceeded: {}.".format(op.Params.geom_maxiter))

                # This should be called at the end of each iteration of the while loop
                if op.Params.opt_type == 'IRC' and not atMinimum:
                    ircNumber += 1
                    ircStepList.append(history.IRC_step(qPivot, oMolsys.geom, ircNumber))
<<<<<<< HEAD
                    H = history.oHistory.hessianUpdate(H, oMolsys.intcos)
                    E, gX = get_gradient(xyz, o_json, printResults=False, nuc=False)
=======
                    history.oHistory.hessianUpdate(H, oMolsys.intcos)
                    Hq = H
                    (E, gX), qcjson = get_gradient(xyz, printResults=False)
>>>>>>> f0872a2f
                    B = intcosMisc.Bmat(oMolsys.intcos, oMolsys.geom, oMolsys.masses)
                    irc_dqs_geoms = IRCFollowing.take_half_step(oMolsys, E, H, B, 
                                                                op.Params.irc_step_size, gX)
                    irc_step_list.append(irc_dqs_geoms)

            except AlgError as AF:
                optimize_log.error("\n\tCaught AlgError exception\n")
                eraseHistory = False
                eraseIntcos = False

                if AF.linearBends:
                    # New linear bends detected; Add them, and continue at current level.
                    # from . import bend # import not currently being used according to IDE
                    for l in AF.linearBends:
                        if l.bendType == "LINEAR":  # no need to repeat this code for "COMPLEMENT"
                            F = addIntcos.checkFragment(l.atoms, oMolsys)
                            intcosMisc.removeOldNowLinearBend(l.atoms,
                                                              oMolsys._fragments[F].intcos)
                    oMolsys.addIntcosFromConnectivity()
                    eraseHistory = True
                elif op.Params.dynamic_level == op.Params.dynamic_level_max:
                    optimize_log.critical("\n\t Current algorithm/dynamic_level is %d.\n"
                                          % op.Params.dynamic_level)
                    optimize_log.critical("\n\t Alternative approaches are not available or"
                                          + "turned on.\n")
                    raise OptError("Maximum dynamic_level reached.")
                else:
                    op.Params.dynamic_level += 1
                    optimize_log.warning("\n\t Increasing dynamic_level algorithm to %d.\n"
                                         % op.Params.dynamic_level)
                    optimize_log.warning("\n\t Erasing old history, hessian, intcos.\n")
                    eraseIntcos = True
                    eraseHistory = True
                    op.Params.updateDynamicLevelParameters(op.Params.dynamic_level)

                if eraseIntcos:
                    optimize_log.warning("\n\t Erasing coordinates.\n")
                    for f in oMolsys._fragments:
                        del f._intcos[:]

                if eraseHistory:
                    optimize_log.warning("\n\t Erasing history.\n")
                    stepNumber = 0
                    del H
                    del history.oHistory[:]  # delete steps in history
                    history.oHistory.stepsSinceLastHessian = 0
                    history.oHistory.consecutiveBacksteps = 0

        # print summary
        logging.info("\tOptimization Finished\n" + history.generate_file_output())
        output_dict = o_json.generate_json_output(history.oHistory[-1].geom, gX)
        json_original = o_json._get_original(oMolsys.geom)

        if op.Params.opt_type == 'linesearch':
            (gX), qcjson = get_gradient(oMolsys.geom, o_json, nuc=False)

        if op.Params.trajectory:
            # history doesn't contain atomic numbers so pass them in
            output_dict['properties']['trajectory'] = history.oHistory.trajectory(oMolsys.Z)
        else:
            returnVal = history.oHistory[-1].E

        # clean up
        del H
        for f in oMolsys._fragments:
            del f._intcos[:]
            del f
        del history.oHistory[:]
        del oMolsys
        del op.Params
        json_original.update(output_dict)
        return json_original

    except Exception as error:
        # TODO needs some improvements
        optimize_log.critical("\tA non-optimization error has occured\n")
        optimize_log.critical(("\tResetting all optimzation options to prevent queued" +
                               "optimizations from failing\n"))
        optimize_log.exception("Error Type:" + str(type(error)))
        optimize_log.exception("Error caught:" + str(error))

        output_dict = o_json.generate_json_output(history.oHistory[-1].geom, gX)
        json_original = o_json._get_original(oMolsys.geom)
        json_original.update(output_dict)
        json_original["error"] = repr(error)
        json_original["success"] = False

        del history.oHistory[:]
        del o_json
        # had been deleting oMolsys and Fragments here but IDE complained they
        # were not declared
        del op.Params

        return json_original

# TODO need to activate printResults for get_x methods
def get_gradient(new_geom, o_json, printResults=False, nuc=True, QM='psi4'):
    """Use JSON interface to have QM program perform gradient calculation
    Only Psi4 is currently implemented

    Parameters
    ----------
    new_geom : ndarray
        (nat, 3) current geometry of molecule
    o_json : object
        instance of optking's jsonSchema class
    printResults : bool, optional
        flag to print the gradient
    nuc : bool
        flag to return the nuclear repulsion energy as well
    QM : str
        NYI will have options for programs other than psi4 eventually

    Returns
    -------
    return_energy: float
        calculated energy
    return_result: ndarray
        (nat, 3) cartesian gradient
    return_nuc : float
        returned depending on function parameters
    """

    json_output = psi4methods.psi4_calculation(new_geom, o_json)
    return o_json.get_JSON_result(json_output, 'gradient', nuc), json_output


def get_hessian(new_geom, o_json, printResults=False, QM='psi4'):
    """Use JSON interface to have QM program perform hessian calculation
    Only Psi4 is currently implemented

    Parameters
    ----------
    new_geom : ndarray
        (nat, 3) current geometry of molecule
    o_json : object
        instance of optking's jsonSchema class
    printResults : Boolean, optional
        flag to print the gradient
    QM : str
        NYI will have options for programs other than psi4 eventually

    Returns
    -------
    return_result : ndarray
        (nat, nat) hessian in cartesians
    """
    json_output = psi4methods.psi4_calculation(new_geom, o_json, driver="hessian")
    return np.array(o_json.get_JSON_result(json_output, 'hessian'))


def get_energy(new_geom, o_json, printResults=False, nuc=True, QM='psi4'):
    """ Use JSON interface to have QM program perform energy calculation
    Only psi4 is current implemented

    Parameters
    ----------
    new_geom : ndarray
        (nat, 3) current geometry of molecule
    o_json : object
        instance of optking's jsonSchema class
    printResults : Boolean, optional
        flag to print the gradient
    nuc : Boolean
        flag to return the nuclear repulsion energy as well
    QM : str
        NYI will have options for programs other than psi4 eventually

    Returns
    -------
    return_energy: float
        calculated energy
    return_nuc : float
        returned depending on function parameters
    """

    json_output = psi4methods.psi4_calculation(new_geom, o_json, driver='energy')
    return o_json.get_JSON_result(json_output, 'energy', nuc)<|MERGE_RESOLUTION|>--- conflicted
+++ resolved
@@ -116,19 +116,14 @@
                 if op.Params.opt_type == 'IRC' and ircNumber == 0:
                     irc_step_list = []  # Holds data points for IRC steps
                     qZero = intcosMisc.qValues(oMolsys.intcos, oMolsys.geom)
-<<<<<<< HEAD
+
                     optimize_log.debug("Initial internal coordinates\n" + printArrayString(qZero))
 
                     #Prepare for IRC Step
                     # Hcart = get_hessian(oMolsys.geom, o_json, printResults=False)
-                    E, gX = get_gradient(oMolsys.geom, o_json, nuc=False)
+                    (E, gX), qcjson  = get_gradient(oMolsys.geom, o_json, nuc=False)
                     B = intcosMisc.Bmat(oMolsys.intcos, oMolsys.geom)
-=======
-                    optimize_log.debug("Initial internal coordinates\n")
-                    printArrayString(qZero)
-                    Hcart = get_hessian(oMolsys.geom, o_json, printResults=False)
-                    (e, gX), qcjson = get_gradient(oMolsys.geom, o_json, nuc=False)
->>>>>>> f0872a2f
+
                     fq = intcosMisc.qForces(oMolsys.intcos, oMolsys.geom, gX)
                     H = hessian.guess(oMolsys.intcos, oMolsys.geom, oMolsys.Z, C,
                                       op.Params.intrafrag_hess)
@@ -246,17 +241,12 @@
                     intcosMisc.qShowValues(oMolsys.intcos, oMolsys.geom)
 
                     if op.Params.opt_type == 'IRC':
-<<<<<<< HEAD
+
                         #New geom and new gradient at point on hypersphere
                         #E, gX = get_gradient(oMolsys.geom, o_json, nuc=False)
                         #B = intcosMisc.Bmat(oMolsys.intcos, oMolsys.geom)
                         Dq = IRCFollowing.Dq(oMolsys, gX, E, H, B, op.Params.irc_step_size, irc_step_list[-1][2])
                     
-=======
-                        (E, g), qcjson = get_gradient(oMolsys.geom, False)
-                        Dq = IRCFollowing.Dq(oMolsys, g, E, Hq, B, op.Params.irc_step_size,
-                                             qPrime, dqPrime)
->>>>>>> f0872a2f
                     else:  # Displaces and adds step to history.
                         Dq = stepAlgorithms.Dq(oMolsys, E, fq, H, op.Params.step_type, o_json)
                     # else statement paried with above IRC if was removed
@@ -293,14 +283,10 @@
                 if op.Params.opt_type == 'IRC' and not atMinimum:
                     ircNumber += 1
                     ircStepList.append(history.IRC_step(qPivot, oMolsys.geom, ircNumber))
-<<<<<<< HEAD
+
                     H = history.oHistory.hessianUpdate(H, oMolsys.intcos)
-                    E, gX = get_gradient(xyz, o_json, printResults=False, nuc=False)
-=======
-                    history.oHistory.hessianUpdate(H, oMolsys.intcos)
-                    Hq = H
-                    (E, gX), qcjson = get_gradient(xyz, printResults=False)
->>>>>>> f0872a2f
+                    (E, gX), qcjson = get_gradient(xyz, o_json, printResults=False, nuc=False)
+
                     B = intcosMisc.Bmat(oMolsys.intcos, oMolsys.geom, oMolsys.masses)
                     irc_dqs_geoms = IRCFollowing.take_half_step(oMolsys, E, H, B, 
                                                                 op.Params.irc_step_size, gX)
