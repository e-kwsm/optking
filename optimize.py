#!/usr/bin/python
# Calling program provides user-specified options.
def optimize( Molsys, options_in, fSetGeometry, fGradient, fHessian, fEnergy ):
    
    import caseInsensitiveDict
    userOptions = caseInsensitiveDict.CaseInsensitiveDict( options_in )
    # Save copy of original user options.
    origOptions = userOptions.copy()
    
    # Create full list of parameters from defaults plus user options.
    import optParams as op
    op.Params = op.OPT_PARAMS(userOptions)
    print '\tParameters from optking.optimize'
    print op.Params

    from printTools import printGeomGrad, printMat, printArray
    from addIntcos import connectivityFromDistances
    import addIntcos
    import optExceptions
    import history 
    import stepAlgorithms
    import intcosMisc
    import hessian
    import convCheck
    import testB

<<<<<<< HEAD
    # Loop over a variety of algorithms
    while op.Params.dynamic_level < op.Params.dynamic_level_max:
=======
    if op.Params.opt_coordinates in ['REDUNDANT','BOTH']:
        Molsys.addIntcosFromConnectivity(C)
    if op.Params.opt_coordinates in ['CARTESIAN','BOTH']:
        Molsys.addCartesianIntcos()
# Testing Implementaiton of frozen coordinates
    if op.Params.frozen_distance is not None:
        print (op.Params.frozen_distance)
        FrozenIntcosListDis = addIntcos.parseFrozenString(op.Params.frozen_distance)
        addIntcos.markDisAsFrozen(FrozenIntcosListDis, Molsys.intcos)
    if op.Params.frozen_bend is not None:
        FrozenIntcosListBend = addIntcos.parseFrozenString(op.Params.frozen_bend)
        addIntcos.markBendAsFrozen(FrozenIntcosListBend, Molsys.intcos)
    if op.Params.frozen_dihedral is not None:	
        FrozenIntcosListTors = addIntcos.parseFrozenString(op.Params.frozen_dihedral)
        addIntcos.markTorsAsFrozen(FrozenIntcosListTors, Molsys.intcos)   	    	
    
    Molsys.printIntcos();

    stepNumber = 0
    while stepNumber < op.Params.geom_maxiter: 
        E, g_x = fGradient()
        printGeomGrad(Molsys.geom, g_x)
        energies.append( E )
    
    
        if op.Params.test_B:
            testB.testB(Molsys.intcos, Molsys.geom)
        if op.Params.test_derivative_B:
            testB.testDerivativeB(Molsys.intcos, Molsys.geom)
    
        if op.Params.print_lvl > 3:
            B = intcosMisc.Bmat(Molsys.intcos, Molsys.geom)
            print "B matrix:"
            printMat(B)

        fq = intcosMisc.qForces(Molsys.intcos, Molsys.geom, g_x)
        if (op.Params.print_lvl > 1):
            print "Internal forces in au"
            printArray(fq)
    
        history.History.append(Molsys.geom, E, fq); # Save initial step info.
    
        history.History.currentStepReport()
    
        if stepNumber == 0:
            C = connectivityFromDistances(Molsys.geom, Molsys.Z)
            H = hessian.guess(Molsys.intcos, Molsys.geom, Molsys.Z, C, op.Params.intrafrag_hess)
        else:
            history.History.hessianUpdate(H, Molsys.intcos)
    
        print 'Hessian (in au) is:'
        printMat(H)
        print 'Hessian in aJ/Ang^2 or aJ/deg^2'
        hessian.show(H, Molsys.intcos)

        intcosMisc.project_redundancies(Molsys.intcos, Molsys.geom, fq, H)
>>>>>>> e55f3878

        try:
            print Molsys
            energies = []
        
            # Construct connectivity.
            C = connectivityFromDistances(Molsys.geom, Molsys.Z)
        
            if op.Params.frag_mode == 'SINGLE':
                #Add to connectivity to make sure all fragments connected.
                Molsys.augmentConnectivityToSingleFragment(C)
                Molsys.consolidateFragments();
            elif op.Params.frag_mode == 'MULTI':
                # should do nothing if fragments are already split by calling program/constructor.
                Molsys.splitFragmentsByConnectivity()
        
            if op.Params.opt_coordinates in ['REDUNDANT','BOTH']:
                Molsys.addIntcosFromConnectivity(C)
            if op.Params.opt_coordinates in ['CARTESIAN','BOTH']:
                Molsys.addCartesianIntcos()
            # Testing Implementaiton of frozen coordinates
            if op.Params.frozen_distance != None:
                addIntcos.markAsFrozen(frozen_distance, Molsys.intcos)
            if op.Params.frozen_bend != None:
                addIntcos.markAsFrozen(frozen_bend, Molsys.intcos)
            if op.Params.frozen_dihedral != None:
                addIntcos.markAsFrozen(frozen_dihedral, Molsys.intcos)   	    	
            
            Molsys.printIntcos();
        
            stepNumber = 0
            while stepNumber < op.Params.geom_maxiter: 
                E, g_x = fGradient()
                printGeomGrad(Molsys.geom, g_x)
                energies.append( E )
            
            
                if op.Params.test_B:
                    testB.testB(Molsys.intcos, Molsys.geom)
                if op.Params.test_derivative_B:
                    testB.testDerivativeB(Molsys.intcos, Molsys.geom)
            
                if op.Params.print_lvl > 3:
                    B = intcosMisc.Bmat(Molsys.intcos, Molsys.geom)
                    print "B matrix:"
                    printMat(B)
        
                fq = intcosMisc.qForces(Molsys.intcos, Molsys.geom, g_x)
                if (op.Params.print_lvl > 1):
                    print "Internal forces in au"
                    printArray(fq)
            
                history.History.append(Molsys.geom, E, fq); # Save initial step info.
            
                history.History.currentStepReport()
            
                if stepNumber == 0:
                    C = connectivityFromDistances(Molsys.geom, Molsys.Z)
                    H = hessian.guess(Molsys.intcos, Molsys.geom, Molsys.Z, C, op.Params.intrafrag_hess)
                else:
                    history.History.hessianUpdate(H, Molsys.intcos)
            
                print 'Hessian (in au) is:'
                printMat(H)
                print 'Hessian in aJ/Ang^2 or aJ/deg^2'
                hessian.show(H, Molsys.intcos)
        
                intcosMisc.project_redundancies(Molsys.intcos, Molsys.geom, fq, H)
        
                try:
                    # displaces and adds step to history
                    Dq = stepAlgorithms.Dq(Molsys, E, fq, H)
                except optExceptions.BAD_STEP_EXCEPT:
                    if history.History.consecutiveBacksteps < op.Params.consecutiveBackstepsAllowed:
                        print 'Taking backward step.'
                        Dq = stepAlgorithms.Dq(Molsys.intcos, Molsys.geom, E, fq, H, stepType="BACKSTEP")
                    else:
                        print 'Maximum number of backsteps has been attempted.'
                        print 'Re-raising BAD_STEP exception'
                        raise optExceptions.BAD_STEP_EXCEPT()
        
                check = convCheck.convCheck(stepNumber, Molsys.intcos, Dq, fq, energies)
            
                if check:
                    print 'Converged in %d steps!' % (int(stepNumber)+1)
                    fSetGeometry(Molsys.geom)
                break
                
                # Now need to return geometry in preparation for next step.
                print "\tStructure for next step (au):"
                Molsys.printGeom()
                fSetGeometry(Molsys.geom)
            
                stepNumber += 1
        
        except optExceptions.BAD_STEP_EXCEPT():
            print "Caught bad step exception."   
            op.Params.dynamic_level = 8
    
    history.History.summary()
    return history.History[-1].E
<|MERGE_RESOLUTION|>--- conflicted
+++ resolved
@@ -14,7 +14,6 @@
     print op.Params
 
     from printTools import printGeomGrad, printMat, printArray
-    from addIntcos import connectivityFromDistances
     import addIntcos
     import optExceptions
     import history 
@@ -23,75 +22,18 @@
     import hessian
     import convCheck
     import testB
+    converged = False
+    run_level = op.Params.dynamic_level
 
-<<<<<<< HEAD
     # Loop over a variety of algorithms
-    while op.Params.dynamic_level < op.Params.dynamic_level_max:
-=======
-    if op.Params.opt_coordinates in ['REDUNDANT','BOTH']:
-        Molsys.addIntcosFromConnectivity(C)
-    if op.Params.opt_coordinates in ['CARTESIAN','BOTH']:
-        Molsys.addCartesianIntcos()
-# Testing Implementaiton of frozen coordinates
-    if op.Params.frozen_distance is not None:
-        print (op.Params.frozen_distance)
-        FrozenIntcosListDis = addIntcos.parseFrozenString(op.Params.frozen_distance)
-        addIntcos.markDisAsFrozen(FrozenIntcosListDis, Molsys.intcos)
-    if op.Params.frozen_bend is not None:
-        FrozenIntcosListBend = addIntcos.parseFrozenString(op.Params.frozen_bend)
-        addIntcos.markBendAsFrozen(FrozenIntcosListBend, Molsys.intcos)
-    if op.Params.frozen_dihedral is not None:	
-        FrozenIntcosListTors = addIntcos.parseFrozenString(op.Params.frozen_dihedral)
-        addIntcos.markTorsAsFrozen(FrozenIntcosListTors, Molsys.intcos)   	    	
-    
-    Molsys.printIntcos();
-
-    stepNumber = 0
-    while stepNumber < op.Params.geom_maxiter: 
-        E, g_x = fGradient()
-        printGeomGrad(Molsys.geom, g_x)
-        energies.append( E )
-    
-    
-        if op.Params.test_B:
-            testB.testB(Molsys.intcos, Molsys.geom)
-        if op.Params.test_derivative_B:
-            testB.testDerivativeB(Molsys.intcos, Molsys.geom)
-    
-        if op.Params.print_lvl > 3:
-            B = intcosMisc.Bmat(Molsys.intcos, Molsys.geom)
-            print "B matrix:"
-            printMat(B)
-
-        fq = intcosMisc.qForces(Molsys.intcos, Molsys.geom, g_x)
-        if (op.Params.print_lvl > 1):
-            print "Internal forces in au"
-            printArray(fq)
-    
-        history.History.append(Molsys.geom, E, fq); # Save initial step info.
-    
-        history.History.currentStepReport()
-    
-        if stepNumber == 0:
-            C = connectivityFromDistances(Molsys.geom, Molsys.Z)
-            H = hessian.guess(Molsys.intcos, Molsys.geom, Molsys.Z, C, op.Params.intrafrag_hess)
-        else:
-            history.History.hessianUpdate(H, Molsys.intcos)
-    
-        print 'Hessian (in au) is:'
-        printMat(H)
-        print 'Hessian in aJ/Ang^2 or aJ/deg^2'
-        hessian.show(H, Molsys.intcos)
-
-        intcosMisc.project_redundancies(Molsys.intcos, Molsys.geom, fq, H)
->>>>>>> e55f3878
+    while (converged == False) and (run_level < op.Params.dynamic_level_max):
 
         try:
             print Molsys
             energies = []
         
             # Construct connectivity.
-            C = connectivityFromDistances(Molsys.geom, Molsys.Z)
+            C = addIntcos.connectivityFromDistances(Molsys.geom, Molsys.Z)
         
             if op.Params.frag_mode == 'SINGLE':
                 #Add to connectivity to make sure all fragments connected.
@@ -105,18 +47,22 @@
                 Molsys.addIntcosFromConnectivity(C)
             if op.Params.opt_coordinates in ['CARTESIAN','BOTH']:
                 Molsys.addCartesianIntcos()
+
             # Testing Implementaiton of frozen coordinates
-            if op.Params.frozen_distance != None:
-                addIntcos.markAsFrozen(frozen_distance, Molsys.intcos)
-            if op.Params.frozen_bend != None:
-                addIntcos.markAsFrozen(frozen_bend, Molsys.intcos)
-            if op.Params.frozen_dihedral != None:
-                addIntcos.markAsFrozen(frozen_dihedral, Molsys.intcos)   	    	
+            if op.Params.frozen_distance is not None:
+                print (op.Params.frozen_distance)
+                FrozenIntcosListDis = addIntcos.parseFrozenString(op.Params.frozen_distance)
+                addIntcos.markDisAsFrozen(FrozenIntcosListDis, Molsys.intcos)
+            if op.Params.frozen_bend is not None:
+                FrozenIntcosListBend = addIntcos.parseFrozenString(op.Params.frozen_bend)
+                addIntcos.markBendAsFrozen(FrozenIntcosListBend, Molsys.intcos)
+            if op.Params.frozen_dihedral is not None:
+                FrozenIntcosListTors = addIntcos.parseFrozenString(op.Params.frozen_dihedral)
+                addIntcos.markTorsAsFrozen(FrozenIntcosListTors, Molsys.intcos)
             
             Molsys.printIntcos();
         
-            stepNumber = 0
-            while stepNumber < op.Params.geom_maxiter: 
+            for stepNumber in range(op.Params.geom_maxiter): 
                 E, g_x = fGradient()
                 printGeomGrad(Molsys.geom, g_x)
                 energies.append( E )
@@ -142,7 +88,7 @@
                 history.History.currentStepReport()
             
                 if stepNumber == 0:
-                    C = connectivityFromDistances(Molsys.geom, Molsys.Z)
+                    C = addIntcos.connectivityFromDistances(Molsys.geom, Molsys.Z)
                     H = hessian.guess(Molsys.intcos, Molsys.geom, Molsys.Z, C, op.Params.intrafrag_hess)
                 else:
                     history.History.hessianUpdate(H, Molsys.intcos)
@@ -166,23 +112,25 @@
                         print 'Re-raising BAD_STEP exception'
                         raise optExceptions.BAD_STEP_EXCEPT()
         
-                check = convCheck.convCheck(stepNumber, Molsys.intcos, Dq, fq, energies)
-            
-                if check:
-                    print 'Converged in %d steps!' % (int(stepNumber)+1)
-                    fSetGeometry(Molsys.geom)
-                break
-                
-                # Now need to return geometry in preparation for next step.
+                converged = convCheck.convCheck(stepNumber, Molsys.intcos, Dq, fq, energies)
+
                 print "\tStructure for next step (au):"
                 Molsys.printGeom()
                 fSetGeometry(Molsys.geom)
             
-                stepNumber += 1
+                if converged:
+                    print 'Converged in %d steps!' % (stepNumber+1)
+                    fSetGeometry(Molsys.geom)
+                    break
+
+            else: # executes if too many steps
+                print "Number of steps (%d) has reached value of GEOM_MAXITER." % (stepNumber+1)
+                raise optExceptions.BAD_STEP_EXCEPT()
         
-        except optExceptions.BAD_STEP_EXCEPT():
-            print "Caught bad step exception."   
-            op.Params.dynamic_level = 8
+        except optExceptions.BAD_STEP_EXCEPT:
+            print "optimize.py: Caught bad step exception."   
+            print "Increasing run_level."
+            run_level += 1
     
     history.History.summary()
     return history.History[-1].E
